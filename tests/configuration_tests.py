# coding: utf8
from __future__ import unicode_literals
import os
import io

from nose.tools import *
from mock import patch, Mock

from beastling.configuration import Configuration, get_glottolog_newick, _BEAST_MAX_LENGTH
from beastling.beastxml import BeastXml
from .util import WithConfigAndTempDir


<<<<<<< HEAD
class Tests(WithConfigAndTempDir):
    def _make_cfg(self, name):
        return self.make_cfg(os.path.join(
            os.path.dirname(__file__), 'configs', '%s.conf' % name))
=======
class Tests(TestCase):
    def setUp(self):
        self.tmp = mktemp()
        os.mkdir(self.tmp)

    def tearDown(self):
        rmtree(self.tmp)

    def _make_cfg(self, *names):
        return Configuration(configfile=[os.path.join(
            os.path.dirname(__file__), 'configs', '%s.conf' % name) for name in names])
>>>>>>> af9d6c4d

    def _make_bad_cfg(self, name):
        return self.make_cfg(os.path.join(
            os.path.dirname(__file__), 'configs', 'bad_configs', '%s.conf' % name))

    def test_get_glottolog_newick(self):
        with self.tmp.joinpath('glottolog-2.5.newick').open('w', encoding='utf8') as fp:
            fp.write('(B [abcd1234],C [abcd1234])A [abcd1234];')

        with patch(
                'beastling.configuration.user_data_dir',
                new=Mock(return_value=self.tmp.as_posix())):
            trees = get_glottolog_newick('2.5')
            self.assertEqual(trees[0].name, 'A [abcd1234]')

    def test_get_glottolog_newick_download(self):
        data_dir = os.path.join(self.tmp.as_posix(), 'data')

        class URLopener(object):
            def retrieve(self, url, fname):
                with io.open(fname, 'w', encoding='utf8') as fp:
                    fp.write('(B [abcd1234],C [abcd1234])A [abcd1234];')

        class URLopenerError(object):
            def retrieve(self, url, fname):
                raise IOError()

        with patch.multiple(
            'beastling.configuration',
            user_data_dir=Mock(return_value=data_dir),
            URLopener=URLopenerError,
        ):
            with self.assertRaises(ValueError):
                get_glottolog_newick('2.5')

        with patch.multiple(
            'beastling.configuration',
            user_data_dir=Mock(return_value=data_dir),
            URLopener=URLopener,
        ):
            trees = get_glottolog_newick('2.5')
            self.assertEqual(trees[0].name, 'A [abcd1234]')

    def test_families(self):
        cfg1 = self._make_cfg('glottolog_families')
        cfg2 = self._make_cfg('glottolog_families_from_file')
        cfg1.process()
        cfg2.process()
        self.assertEqual(cfg1.lang_filter, cfg2.lang_filter)
        self.assertEqual(len(cfg1.lang_filter), 6107)

    def test_config(self):
        cfg = Configuration(configfile={
            'admin': {

            },
            'languages': {
                'monophyly': True,
                'starting_tree': 'T',
                'sample_topology': False,
                'sample_branch_lengths': False,
            },
            'calibration': {
                'abcd1234, efgh5678': '10-20',
            },
            'model': {
                'binarised': True,
                'minimum_data': '4.5'
            },
            'model2': {
                'binarized': True,
            },
        })
        self.assertTrue(cfg.tree_logging_pointless)
        self.assertAlmostEqual(cfg.calibrations['abcd1234'][1], 20)
        #self.assertAlmostEqual(cfg.model_configs[0]['minimum_data'], 4.5)
        self.assertTrue(cfg.model_configs[1]['binarised'])
        self.assertEqual(len(cfg.calibrations), 2)

        with self.assertRaisesRegexp(ValueError, 'Value for overlap') as e:
            Configuration(configfile={'languages': {'overlap': 'invalid'}, 'models': {}})

        with self.assertRaisesRegexp(ValueError, 'Config file') as e:
            Configuration(configfile={'languages': {}})

    @raises(ValueError)
    def test_no_data(self):
        cfg = self._make_bad_cfg("no_data")
        cfg.process()

    @raises(ValueError)
    def test_no_langs(self):
        cfg = self._make_bad_cfg("no_langs")
        cfg.process()

    @raises(ValueError)
    def test_no_langs(self):
        cfg = self._make_bad_cfg("no_model_sec")
        cfg.process()
        
    @raises(ValueError)
    def test_no_langs(self):
        cfg = self._make_bad_cfg("no_model")
        cfg.process()
        
    @raises(ValueError)
    def test_no_langs(self):
        cfg = self._make_bad_cfg("unknown_model")
        cfg.process()

    @raises(ValueError)
    def bad_overlap(self):
        cfg = self._make_bad_cfg("bad_overlap")
        cfg.process()

    def test_calibration(self):
        config = self._make_cfg('basic', 'calibration')
        config.process()
        self.assertIn('austronesian', config.calibrations)
        v = config.calibrations['austronesian']
        xml1 = BeastXml(config).tostring().decode('utf8')

        # Now remove one calibration point ...
        del config.calibrations['austronesian']
        xml2 = BeastXml(config).tostring().decode('utf8')
        self.assertNotEqual(
            len(xml1.split('CalibrationNormal.')), len(xml2.split('CalibrationNormal.')))

        # ... and add it back in with using the glottocode:
        config.calibrations['aust1307'] = v
        xml2 = BeastXml(config).tostring().decode('utf8')
        self.assertEqual(
            len(xml1.split('CalibrationNormal.')), len(xml2.split('CalibrationNormal.')))

    def test_overlong_chain(self):
        config = self._make_cfg('basic')
        config.chainlength = 9e999
        config.process()
        self.assertEqual(config.chainlength, _BEAST_MAX_LENGTH)<|MERGE_RESOLUTION|>--- conflicted
+++ resolved
@@ -11,24 +11,11 @@
 from .util import WithConfigAndTempDir
 
 
-<<<<<<< HEAD
 class Tests(WithConfigAndTempDir):
-    def _make_cfg(self, name):
-        return self.make_cfg(os.path.join(
-            os.path.dirname(__file__), 'configs', '%s.conf' % name))
-=======
-class Tests(TestCase):
-    def setUp(self):
-        self.tmp = mktemp()
-        os.mkdir(self.tmp)
-
-    def tearDown(self):
-        rmtree(self.tmp)
-
     def _make_cfg(self, *names):
-        return Configuration(configfile=[os.path.join(
-            os.path.dirname(__file__), 'configs', '%s.conf' % name) for name in names])
->>>>>>> af9d6c4d
+        return self.make_cfg([
+            os.path.join(os.path.dirname(__file__), 'configs', '%s.conf' % name)
+            for name in names])
 
     def _make_bad_cfg(self, name):
         return self.make_cfg(os.path.join(
