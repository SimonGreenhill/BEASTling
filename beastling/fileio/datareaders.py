--- conflicted
+++ resolved
@@ -5,11 +5,7 @@
 from six import PY2
 
 import pycldf.dataset
-<<<<<<< HEAD
-from clldutils.path import Path
-=======
 from pycldf.util import Path
->>>>>>> 10b5268c
 
 from clldutils.dsv import UnicodeDictReader
 
