--- conflicted
+++ resolved
@@ -243,13 +243,9 @@
                 fname = "%s:%s" % (self.name, f)
                 param = ET.SubElement(delta, "parameter", {"idref":"featureClockRate:%s" % fname})
             
-<<<<<<< HEAD
-            ET.SubElement(run, "operator", {"id":"featureClockRateGammaShapeScaler:%s" % self.name, "spec":"ScaleOperator","parameter":"@featureClockRateGammaShape:%s" % self.name, "scaleFactor":"0.5","weight":"1.0"})
-=======
             updown = ET.SubElement(run, "operator", {"id":"featureClockRateGammaUpDown:%s" % self.name, "spec":"UpDownOperator", "scaleFactor":"0.5","weight":"1.0"})
             ET.SubElement(updown, "parameter", {"idref":"featureClockRateGammaShape:%s" % self.name, "name":"up"})
             ET.SubElement(updown, "parameter", {"idref":"featureClockRateGammaScale:%s" % self.name, "name":"down"})
->>>>>>> 09b33bbf
 
     def add_param_logs(self, logger):
 
