import io
import os
import xml.etree.ElementTree as ET

from ..fileio.datareaders import load_data

class BaseModel(object):
    """
    Base class from which all substitution model classes are descended.
    Implements generic functionality which is common to all substitution
    models, such as rate variation.
    """

    def __init__(self, model_config, global_config):
        """
        Parse configuration options, load data from file and pre-process data.
        """
        self.messages = []
        self.config = global_config

        self.name = model_config["name"] 
        self.data_filename = model_config["data"] 
        self.clock = model_config.get("clock", "")
        self.features = model_config.get("features",["*"])
        self.reconstruct = model_config.get("reconstruct",None)
        self.exclusions = model_config.get("exclusions",None)
        self.constant_feature = False
        self.constant_feature_removed = False
        self.frequencies = model_config.get("frequencies", "empirical")
        self.pruned = model_config.get("pruned", False)
        self.rate_variation = model_config.get("rate_variation", False)
        self.feature_rates = model_config.get("feature_rates", None)
        self.ascertained = model_config.get("ascertained", None)
        # Force removal of constant features here
        # This can be set by the user in BinaryModel only
        self.remove_constant_features = True
        self.minimum_data = float(model_config.get("minimum_data", 0))
        self.substitution_name = self.__class__.__name__
        self.data_separator = ","
<<<<<<< HEAD
        self.use_robust_eigensystem = model_config.get("use_robust_eigensystem", False)
=======
        self.metadata = []
>>>>>>> 25ec9303

        # Load the entire dataset from the file
        self.data = load_data(self.data_filename, file_format=model_config.get("file_format",None), lang_column=model_config.get("language_column",None), value_column=model_config.get("value_column",None))
        # Remove features not wanted in this analysis
        self.build_feature_filter()
        self.apply_feature_filter()

        # Keep this around for later...
        self.global_config = global_config

    def build_feature_filter(self):
        """
        Create the self.feature_filter attribute, which is a set of feature
        names that functions analogously to Configuration.lang_filter
        attribute.
        """
        if self.features == ["*"]:
            random_iso = list(self.data.keys())[0]
            self.features = set()
            for lang_features in self.data.values():
                self.features |= set(lang_features.keys())
            self.features = list(self.features)
        if self.exclusions:
            self.features = [f for f in self.features if f not in self.exclusions]
        self.feature_filter = set(self.features)

        if self.reconstruct == ["*"]:
            self.reconstruct = self.features[:]
        elif self.reconstruct:
            if self.exclusions:
                self.reconstruct = [f for f in self.reconstruct if f not in self.exclusions]
            else:
                pass
        else:
            self.reconstruct = []

    def process(self):
        """
        Subsample the data set to include only those languages and features
        which are compatible with the settings.
        """
        self.apply_language_filter()
        self.load_feature_rates()
        self.compute_feature_properties()
        self.remove_unwanted_features()
        if self.pruned:
            self.messages.append("""[DEPENDENCY] Model %s: Pruned trees are implemented in the BEAST package "BEASTlabs".""" % self.name)

    def apply_language_filter(self):
        """
        Remove all languages from the data set which are not part of the
        configured language filter.
        """
        all_langs = self.data.keys()
        langs_to_remove = [l for l in all_langs if not self.config.filter_language(l)]
        for lang in langs_to_remove:
            self.data.pop(lang)
        # Make sure we've not removed all languages
        if not self.data.keys():
            raise ValueError("Language filters leave nothing in the dataset for model '%s'!" % self.name)
        # Keep a sorted list so that the order of things in XML is deterministic
        self.languages = sorted(list(self.data.keys()))

    def load_feature_rates(self):
        """
        Load relative feature rates from .csv file.
        """
        if not self.feature_rates:
            return
        if not os.path.exists(self.feature_rates):
            raise ValueError("Could not find feature rate file %s." % self.feature_rates)
        with io.open(self.feature_rates, encoding="UTF-8") as fp:
            self.feature_rates = {}
            for line in fp:
                feature, rate = line.split(",")
                rate = float(rate.strip())
                self.feature_rates[feature] = rate
        norm = sum(self.feature_rates.values()) / len(self.feature_rates.values())
        for f in self.feature_rates:
            self.feature_rates[f] /= norm

    def apply_feature_filter(self):
        """
        Remove all features from the data set which are not part of the
        configured feature filter.
        """
        self.features = set()
        for language in self.data.values():
            features_in_data = set(language.keys())
            features_to_keep = features_in_data & self.feature_filter
            self.features |= features_to_keep
            features_to_remove = features_in_data - features_to_keep
            for feat in features_to_remove:
                language.pop(feat)
        self.features = sorted(list(self.features))

    def compute_feature_properties(self):
        """
        Compute various items of metadata for all remaining features.
        """

        self.valuecounts = {}
        self.unique_values = {}
        self.missing_ratios = {}
        self.counts = {}
        self.codemaps = {}
        for f in self.features:
            # Compute various things
            all_values = [self.data[l].get(f,"?") for l in self.data]
            missing_data_ratio = all_values.count("?") / (1.0*len(all_values))
            non_q_values = [v for v in all_values if v != "?"]
            counts = {}
            for v in non_q_values:
                counts[v] = non_q_values.count(v)
            unique_values = list(set(non_q_values))
            # Sort unique_values carefully.
            # Possibly all feature values are numeric strings, e.g. "1", "2", "3".
            # If we sort these as strings then we get weird things like "10" < "2".
            # This can actually matter for things like ordinal models.
            # So convert these to ints first...
            if all([v.isdigit() for v in unique_values]):
                unique_values = list(map(int, unique_values))
                unique_values.sort()
                unique_values = list(map(str, unique_values))
            # ...otherwise, just sort normally
            else:
                unique_values.sort()
            self.unique_values[f] = unique_values

            N = len(unique_values)
            self.valuecounts[f] = N
            self.missing_ratios[f] = missing_data_ratio
            self.counts[f] = counts
            self.codemaps[f] = self.build_codemap(unique_values)

    def remove_unwanted_features(self):
        """
        Remove any undesirable features from the dataset, such as those with
        no data for the configured set of languages, constant features, etc.
        """

        bad_feats = []
        for f in self.features:

            # Exclude features with no data
            if self.valuecounts[f] == 0:
                self.messages.append("""[INFO] Model "%s": Feature %s excluded because there are no datapoints for selected languages.""" % (self.name, f))
                bad_feats.append(f)
                continue

            # Exclude features with lots of missing data
            missing_ratio = self.missing_ratios[f]
            if int(100*(1.0-missing_ratio)) < self.minimum_data:
                self.messages.append("""[INFO] Model "%s": Feature %s excluded because of excessive missing data (%d%%).""" % (self.name, f, int(missing_ratio*100)))
                bad_feats.append(f)
                continue

            # Exclude constant features
            if self.valuecounts[f] == 1:
                if self.remove_constant_features:
                    self.constant_feature_removed = True
                    self.messages.append("""[INFO] Model "%s": Feature %s excluded because its value is constant across selected languages.  Set "remove_constant_features=False" in config to stop this.""" % (self.name, f))
                    bad_feats.append(f)
                    continue
                else:
                    self.constant_feature = True

        for bad in bad_feats:
            self.features.remove(bad)
            for lang in self.languages:
                if bad in self.data[lang]:
                    self.data[lang].pop(bad)

        # Make sure there's something left
        if not self.features:
            raise ValueError("No features specified for model %s!" % self.name)
        self.features.sort()
        self.messages.append("""[INFO] Model "%s": Using %d features from data source %s""" % (self.name, len(self.features), self.data_filename))
        if self.constant_feature and self.rate_variation:
            self.messages.append("""[WARNING] Model "%s": Rate variation enabled with constant features retained in data.  This *may* skew rate estimates for non-constant features.""" % self.name)

    def set_ascertained(self):
        """
        Decide whether or not to do ascertainment correction for non-constant
        data, unless the user has provided an explicit setting.
        """

        # Do the correction if the tree is calibrated, as ascertainment
        # correction influences timing estimates
        if self.ascertained == None:
            self.ascertained = not self.global_config.arbitrary_tree

    def build_codemap(self, unique_values):
        """
        Build a codemap string for a feature.
        """
        N = len(unique_values)
        codemapbits = []
        codemapbits.append(",".join(["%d=%d" % (n,n) for n in range(0,len(unique_values))]))
        codemapbits.append("?=" + " ".join([str(n) for n in range(0,N)]))
        codemapbits.append("-=" + " ".join([str(n) for n in range(0,N)]))
        return ",".join(codemapbits)

    def add_misc(self, beast):
        pass

    def add_state(self, state):
        """Construct the model's state nodes.

        Add parameters for Gamma-distributed rate heterogenetiy, if
        configured.

        """

        if self.frequencies == "estimate":
            self.add_frequency_state(state)

        if self.rate_variation:
            if not self.feature_rates:
                # Set all rates to 1.0 in a big plate
                plate = ET.SubElement(state, "plate", {
                    "var":"feature",
                    "range":",".join(self.features)})
                param = ET.SubElement(plate, "parameter", {
                    "id":"featureClockRate:%s:$(feature)" % self.name,
                    "name":"stateNode"})
                param.text="1.0"
            else:
                # Give each rate a custom value
                for f in self.features:
                    param = ET.SubElement(state, "parameter", {
                        "id":"featureClockRate:%s:%s" % (self.name, f),
                        "name":"stateNode"})
                    param.text=str(self.feature_rates.get(f,1.0))

            parameter = ET.SubElement(state, "parameter", {"id":"featureClockRateGammaShape:%s" % self.name, "lower":"0.0","upper":"100.0","name":"stateNode"})
            parameter.text="2.0"
            parameter = ET.SubElement(state, "parameter", {"id":"featureClockRateGammaScale:%s" % self.name, "name":"stateNode"})
            parameter.text="0.5"

    def add_frequency_state(self, state):
        for f in self.features:
            fname = "%s:%s" % (self.name, f)
            param = ET.SubElement(state,"stateNode",{
                "id":"feature_freqs_param.s:%s"%fname,
                "spec":"parameter.RealParameter",
                "dimension":str(self.valuecounts[f]),
                "lower":"0.0",
                "upper":"1.0",
            })
            param.text = str(1.0/self.valuecounts[f])

    def add_prior(self, prior):
        """
        Add prior distributions for Gamma-distributed rate heterogenetiy, if
        configured.
        """
        if self.rate_variation:
            sub_prior = ET.SubElement(prior, "prior", {"id":"featureClockRatePrior.s:%s" % self.name, "name":"distribution"})
            compound = ET.SubElement(sub_prior, "input", {"id":"featureClockRateCompound:%s" % self.name, "spec":"beast.core.parameter.CompoundValuable", "name":"x"})
            plate = ET.SubElement(compound, "plate", {
                "var":"feature",
                "range":",".join(self.features)})
            ET.SubElement(plate, "var", {
                "idref":"featureClockRate:%s:$(feature)" % self.name})
            gamma  = ET.SubElement(sub_prior, "input", {"id":"featureClockRatePriorGamma:%s" % self.name, "spec":"beast.math.distributions.Gamma", "name":"distr", "alpha":"@featureClockRateGammaShape:%s" % self.name, "beta":"@featureClockRateGammaScale:%s" % self.name})

            sub_prior = ET.SubElement(prior, "prior", {"id":"featureClockRateGammaShapePrior.s:%s" % self.name, "name":"distribution", "x":"@featureClockRateGammaShape:%s" % self.name})
            ET.SubElement(sub_prior, "Exponential", {"id":"featureClockRateGammaShapePriorExponential.s:%s" % self.name, "mean":"1.0", "name":"distr"})

    def add_likelihood(self, likelihood):
        """
        Add likelihood distribution corresponding to all features in the
        dataset.
        """
        for n, f in enumerate(self.features):
            if f in  self.reconstruct:
                treespec = "AncestralStateTreeLikelihood"
                ambigs = "false"
            else:
                treespec = "TreeLikelihood"
                ambigs = "true"
            fname = "%s:%s" % (self.name, f)
            attribs = {"id":"featureLikelihood:%s" % fname,"spec":treespec,"useAmbiguities":ambigs}
            if f in  self.reconstruct:
                self.metadata.append(attribs["id"])
                attribs["tag"] = "recon_%s" % fname
            if self.pruned:
                distribution = ET.SubElement(likelihood, "distribution",attribs)
                # Create pruned tree
                tree_id = "Tree.t:prunedBeastlingTree.%s" % fname
                tree = ET.SubElement(distribution, "tree", {"id":tree_id, "spec":"beast.evolution.tree.PrunedTree","quickshortcut":"true","assert":"false"})
                ET.SubElement(tree, "tree", {"idref":"Tree.t:beastlingTree"})
                ET.SubElement(tree, "alignment", {"idref":"pruned_data_%s"%fname})
                # Create pruned branchrate
                self.clock.add_pruned_branchrate_model(distribution, fname, tree_id)
            else:
                attribs["branchRateModel"] = "@%s" % self.clock.branchrate_model_id
                attribs["tree"] = "@Tree.t:beastlingTree"
                distribution = ET.SubElement(likelihood, "distribution",attribs)

            # Sitemodel
            self.add_sitemodel(distribution, f, fname)

            # Data
            self.add_feature_data(distribution, n, f, fname)

    def add_sitemodel(self, beast):
        pass

    def add_master_data(self, beast):
        self.filters = {}
        self.weights = {}
        data = ET.SubElement(beast, "data", {
            "id":"data_%s" % self.name,
            "name":"data_%s" % self.name,
            "dataType":"integer"})
        for lang in self.languages:
            formatted_points = [self.format_datapoint(f, self.data[lang][f]) for f in self.features]
            value_string = self.data_separator.join(formatted_points)
            if not self.filters:
                n = 1
                for f, x in zip(self.features, formatted_points):
                    # Format the FilteredAlignment filter appropriately
                    if self.data_separator:
                        length = len(x.split(self.data_separator))
                    else:
                        length = len(x)
                    if length == 1:
                        self.filters[f] = str(n)
                    else:
                        self.filters[f] = "%d-%d" % (n, n+length-1)
                    n += length
            seq = ET.SubElement(data, "sequence", {
                "id":"data_%s:%s" % (self.name, lang),
                "taxon":lang,
                "value":value_string})

    def format_datapoint(self, feature, point):
        self.weights[feature] = 1
        if self.ascertained:
            return self._ascertained_format_datapoint(feature, point)
        else:
            return self._standard_format_datapoint(feature, point)

    def _standard_format_datapoint(self, feature, point):
        if point == "?":
            return point
        else:
            return str(self.unique_values[feature].index(point))

    def _ascertained_format_datapoint(self, feature, point):
        extra_cols = self.valuecounts[feature]
        if point == "?":
            return self.data_separator.join(["?" for i in range(0, extra_cols + 1)])
        else:
            cols = list(range(0, extra_cols))
            cols.append(self.unique_values[feature].index(point))
            return self.data_separator.join(map(str, cols))

    def add_feature_data(self, distribution, index, feature, fname):
        """
        Add <data> element corresponding to the indicated feature, descending
        from the indicated likelihood distribution.
        """
        if self.pruned:
            pruned_align = ET.SubElement(distribution,"data",{"id":"pruned_data_%s" % fname, "spec":"PrunedAlignment"})
            parent = pruned_align
            name = "source"
        else:
            parent = distribution
            name = "data"
        data = ET.SubElement(parent, name, {
            "id":"data_%s" % fname,
            "spec":"FilteredAlignment",
            "data":"@data_%s" % self.name,
            "filter":self.filters[feature]})
        if self.ascertained:
            data.set("ascertained", "true")
            data.set("excludefrom", "0")
            data.set("excludeto", str(self.valuecounts[feature]))
        data.append(self.get_userdatatype(feature, fname))
        return data

    def get_userdatatype(self, feature, fname):
        return ET.Element("userDataType", {"id":"featureDataType.%s"%fname,"spec":"beast.evolution.datatype.UserDataType","codeMap":self.codemaps[feature],"codelength":"-1","states":str(self.valuecounts[feature])})

    def add_operators(self, run):
        """
        Add <operators> for individual feature substitution rates if rate
        variation is configured.
        """
        if self.frequencies == "estimate":
            self.add_frequency_operators(run)
        if self.rate_variation:
            # UpDownOperator to scale the Gamma distribution for this model's
            # feature rates
            updown = ET.SubElement(run, "operator", {"id":"featureClockRateGammaUpDown:%s" % self.name, "spec":"UpDownOperator", "scaleFactor":"0.5","weight":"0.3"})
            ET.SubElement(updown, "parameter", {"idref":"featureClockRateGammaShape:%s" % self.name, "name":"up"})
            ET.SubElement(updown, "parameter", {"idref":"featureClockRateGammaScale:%s" % self.name, "name":"down"})

    def add_frequency_operators(self, run):
        for f in self.features:
            fname = "%s:%s" % (self.name, f)
            ET.SubElement(run, "operator", {"id":"estimatedFrequencyOperator:%s" % fname, "spec":"DeltaExchangeOperator", "parameter":"@feature_freqs_param.s:%s" % fname, "delta":"0.01","weight":"0.1"})

    def add_param_logs(self, logger):
        """
        Add entires to the logfile corresponding to individual feature
        substition rates if rate variation is configured.
        """
        if self.config.log_fine_probs:
            plate = ET.SubElement(logger, "plate", {
                "var":"feature",
                "range":",".join(self.features)})
            ET.SubElement(plate, "log", {
                "idref":"featureLikelihood:%s:$(feature)" % self.name})
            if self.rate_variation:
                ET.SubElement(logger,"log",{"idref":"featureClockRatePrior.s:%s" % self.name})
                ET.SubElement(logger,"log",{"idref":"featureClockRateGammaShapePrior.s:%s" % self.name})

        if self.frequencies == "estimate":
            self.add_frequency_logs(logger)
        if self.rate_variation:
            plate = ET.SubElement(logger, "plate", {
                "var":"feature",
                "range":",".join(self.features)})
            ET.SubElement(plate, "log", {
                "idref":"featureClockRate:%s:$(feature)" % self.name})
            # Log the shape, but not the scale, as it is always 1 / shape
            ET.SubElement(logger,"log",{"idref":"featureClockRateGammaShape:%s" % self.name})

    def add_frequency_logs(self, logger):
        for f in self.features:
            fname = "%s:%s" % (self.name, f)
            ET.SubElement(logger,"log",{"idref":"feature_freqs_param.s:%s" % fname})<|MERGE_RESOLUTION|>--- conflicted
+++ resolved
@@ -37,11 +37,8 @@
         self.minimum_data = float(model_config.get("minimum_data", 0))
         self.substitution_name = self.__class__.__name__
         self.data_separator = ","
-<<<<<<< HEAD
         self.use_robust_eigensystem = model_config.get("use_robust_eigensystem", False)
-=======
         self.metadata = []
->>>>>>> 25ec9303
 
         # Load the entire dataset from the file
         self.data = load_data(self.data_filename, file_format=model_config.get("file_format",None), lang_column=model_config.get("language_column",None), value_column=model_config.get("value_column",None))
