--- conflicted
+++ resolved
@@ -10,11 +10,7 @@
 
 requires = [
     'six',
-<<<<<<< HEAD
-    'newick==0.5.0',
-=======
     'newick>=0.6.0',
->>>>>>> 47765e69
     'appdirs',
     'clldutils',
 ]
